--- conflicted
+++ resolved
@@ -6,11 +6,7 @@
   "license": "MIT",
   "dependencies": {
     "@nativescript-community/ble": "^3.0.4",
-<<<<<<< HEAD
-    "@nativescript/core": "8.0.1",
-=======
     "@nativescript/core": "8.0.8",
->>>>>>> 8f131c2a
     "@nativescript/theme": "^3.0.0",
     "msgpack": "^1.0.3",
     "nativescript": "^8.0.1",
